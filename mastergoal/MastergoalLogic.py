--- conflicted
+++ resolved
@@ -339,11 +339,7 @@
             else:
                 self.white_goals += 1
                 return 1
-<<<<<<< HEAD
         if (self.move_count >= 120):
-=======
-        if (self.move_count >= 100):
->>>>>>> 23653389
             # Game taking too long, calling it a draw!
             return 0.1     
         return 0
