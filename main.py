import logging
import os
import argparse

import coloredlogs

from Coach import Coach
from mastergoal.MastergoalGame import MastergoalGame as Game
from mastergoal.NNet import NNetWrapper as nn
from utils import *

# Debug, trying to reproduce a specific error
import torch
import random
import numpy as np
torch.manual_seed(0)
random.seed(0)
np.random.seed(0)

logging.basicConfig(
    level=logging.INFO,
    format="%(asctime)s [%(levelname)s] %(message)s",
    handlers=[
        logging.FileHandler("debug.log"),
        logging.StreamHandler()
    ]
)
log = logging.getLogger(__name__)
coloredlogs.install(level='DEBUG')  # Change this to DEBUG to see more info. #OR INFO

args = dotdict({
    'numIters': 1000,
    'numEps': 100,
    'tempThreshold': 30,
    'updateThreshold': 0.6,
    'maxlenOfQueue': 200000,
<<<<<<< HEAD
    'numMCTSSims': 18496,
=======
    'numMCTSSims': 18496, #18496
>>>>>>> 5479c153
    'arenaCompare': 10,
    'cpuct': 1,

    'checkpoint': './IDEAL/',
    'load_model': False,
    'load_folder_file': ('./05_02_25', 'checkpoint_1.pth.tar'),
    'starting_iteration': 1,
    'numItersForTrainExamplesHistory': 40,
    'verbose': True,

    # New parameters for Google Drive backup
    'use_drive_backup': True,
    'drive_backup_path': '/content/drive/My Drive/BACKUP_FOLDER'
})

def main():
    # Google Drive mounting code
    parser = argparse.ArgumentParser()
    parser.add_argument('--use_drive_backup', action='store_true')
    parser.add_argument('--drive_backup_path', type=str)
    parsed_args = parser.parse_args()

    # Merge parsed arguments into the existing 'args' object.
    args.use_drive_backup = parsed_args.use_drive_backup
    args.drive_backup_path = parsed_args.drive_backup_path

    logging.basicConfig(level=logging.INFO)
    logging.info(f"use_drive_backup: {args.use_drive_backup}")
    logging.info(f"drive_backup_path: {args.drive_backup_path}")

    try:
        if 'google.colab' in str(get_ipython()):
            from google.colab import drive
            logging.info('Running in Colab environment. Mounting Google Drive...')
            drive.mount('/content/drive')
            logging.info('Google Drive mounted successfully.')
        else:
            logging.warning('Not running in Colab environment.')
            args.use_drive_backup = False
    except Exception as e:
        logging.error(f'Failed to mount Google Drive: {e}')
        logging.warning('Drive backup will be disabled.')
        args.use_drive_backup = False

    log.info('Loading %s...', Game.__name__)
    g = Game()

    log.info('Loading %s...', nn.__name__)
    nnet = nn(g)

    if args.load_model:
        log.info('Loading checkpoint "%s/%s"...', args.load_folder_file[0], args.load_folder_file[1])
        nnet.load_checkpoint(args.load_folder_file[0], args.load_folder_file[1])
    else:
        log.warning('Not loading a checkpoint!')

    log.info('Loading the Coach...')
    c = Coach(g, nnet, args)

    if args.load_model:
        log.info("Loading 'trainExamples' from file...")
        c.loadTrainExamples()

    log.info('Starting the learning process 🎉')
    c.learn()

def get_ipython():  # added this function to avoid errors if get_ipython() is not defined.
    try:
        from IPython import get_ipython
        return get_ipython()
    except ImportError:
        return None

if __name__ == "__main__":
    main()<|MERGE_RESOLUTION|>--- conflicted
+++ resolved
@@ -34,11 +34,7 @@
     'tempThreshold': 30,
     'updateThreshold': 0.6,
     'maxlenOfQueue': 200000,
-<<<<<<< HEAD
-    'numMCTSSims': 18496,
-=======
     'numMCTSSims': 18496, #18496
->>>>>>> 5479c153
     'arenaCompare': 10,
     'cpuct': 1,
 
