--- conflicted
+++ resolved
@@ -30,13 +30,10 @@
 coloredlogs.install(level='DEBUG')  # Change this to DEBUG to see more info. #OR INFO
 
 args = dotdict({
-<<<<<<< HEAD
+    'numIters': 2,
+    'numEps': 80,              # Number of complete self-play games to simulate during a new iteration. Games per Checkpoint
     'numIters': 1,
     'numEps': 30,              # Number of complete self-play games to simulate during a new iteration. Games per Checkpoint
-=======
-    'numIters': 2,
-    'numEps': 80,              # Number of complete self-play games to simulate during a new iteration. Games per Checkpoint
->>>>>>> cf639074
     'tempThreshold': 30,        #
     'updateThreshold': 0.6,     # During arena playoff, new neural net will be accepted if threshold or more of games are won.
     'maxlenOfQueue': 200000,    # Number of game examples to train the neural networks.
@@ -44,17 +41,14 @@
     'arenaCompare': 4,
     'cpuct': 1,
 
-<<<<<<< HEAD
+    'checkpoint': './KAGGLE_17/',
+    'load_model': True,
+    'load_folder_file': ('./KAGGLE_17', 'checkpoint_0.pth.tar'),
+    'starting_iteration': 2,
     'checkpoint': './new/',
     'load_model': False,
     'load_folder_file': ('./13_03', 'checkpoint_1.pth.tar'),
     'starting_iteration': 1,
-=======
-    'checkpoint': './KAGGLE_17/',
-    'load_model': True,
-    'load_folder_file': ('./KAGGLE_17', 'checkpoint_0.pth.tar'),
-    'starting_iteration': 2,
->>>>>>> cf639074
     'numItersForTrainExamplesHistory': 40,
     'verbose': True,
 
